--- conflicted
+++ resolved
@@ -163,10 +163,6 @@
             raise InvalidUser(self._uuid)
         except requests.RequestException as e:
             raise AuthServerUnreachable(self._auth.host, self._auth.port, e)
-<<<<<<< HEAD
-        return [Tenant(uuid=tenant['uuid'], name=tenant.get('name')) for tenant in tenants]
-=======
 
-        self._tenants = [Tenant(**tenant) for tenant in tenants]
-        return self._tenants
->>>>>>> a0b1f8d9
+        self._tenants = [Tenant(uuid=tenant['uuid'], name=tenant.get('name')) for tenant in tenants]
+        return self._tenants